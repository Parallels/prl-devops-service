package catalog

import (
	"archive/tar"
	"bufio"
	"compress/gzip"
	"encoding/json"
	"fmt"
	"io"
	"os"
	"path/filepath"
	"strings"
	"time"

	"github.com/Parallels/prl-devops-service/basecontext"
	"github.com/Parallels/prl-devops-service/catalog/cleanupservice"
	"github.com/Parallels/prl-devops-service/catalog/interfaces"
	"github.com/Parallels/prl-devops-service/catalog/models"
	"github.com/Parallels/prl-devops-service/catalog/providers/artifactory"
	"github.com/Parallels/prl-devops-service/catalog/providers/aws_s3_bucket"
	"github.com/Parallels/prl-devops-service/catalog/providers/azurestorageaccount"
	"github.com/Parallels/prl-devops-service/catalog/providers/local"
	"github.com/Parallels/prl-devops-service/errors"
	"github.com/Parallels/prl-devops-service/helpers"

	"github.com/cjlapao/common-go/helper"
)

type CompressorType int

const (
	CompressorTypeGzip CompressorType = iota
	CompressorTypeTar
)

type CatalogManifestService struct {
	remoteServices []interfaces.RemoteStorageService
}

func NewManifestService(ctx basecontext.ApiContext) *CatalogManifestService {
	manifestService := &CatalogManifestService{}
	manifestService.remoteServices = make([]interfaces.RemoteStorageService, 0)
	manifestService.AddRemoteService(aws_s3_bucket.NewAwsS3Provider())
	manifestService.AddRemoteService(local.NewLocalProvider())
	manifestService.AddRemoteService(azurestorageaccount.NewAzureStorageAccountProvider())
	manifestService.AddRemoteService(artifactory.NewArtifactoryProvider())
	return manifestService
}

func (s *CatalogManifestService) GetProviders(ctx basecontext.ApiContext) []interfaces.RemoteStorageService {
	return s.remoteServices
}

func (s *CatalogManifestService) AddRemoteService(service interfaces.RemoteStorageService) {
	exists := false
	for _, remoteService := range s.remoteServices {
		if remoteService.Name() == service.Name() {
			exists = true
			break
		}
	}

	if exists {
		return
	}

	s.remoteServices = append(s.remoteServices, service)
}

func (s *CatalogManifestService) GenerateManifestContent(ctx basecontext.ApiContext, r *models.PushCatalogManifestRequest, manifest *models.VirtualMachineCatalogManifest) error {
	ctx.LogInfof("Generating manifest content for %v", r.CatalogId)
	if manifest == nil {
		manifest = models.NewVirtualMachineCatalogManifest()
	}

	manifest.CleanupRequest = cleanupservice.NewCleanupRequest()
	manifest.CreatedAt = helpers.GetUtcCurrentDateTime()
	manifest.UpdatedAt = helpers.GetUtcCurrentDateTime()

	manifest.Name = r.CatalogId
	manifest.Path = r.LocalPath
	manifest.Architecture = r.Architecture
	manifest.ID = helpers.GenerateId()
	manifest.CatalogId = helpers.NormalizeString(r.CatalogId)
	manifest.Description = r.Description
	manifest.Version = helpers.NormalizeString(r.Version)
	manifest.Name = fmt.Sprintf("%v-%v-%v", manifest.CatalogId, manifest.Architecture, manifest.Version)
	manifestPackFileName := s.getPackFilename(manifest.Name)

	if r.RequiredRoles != nil {
		manifest.RequiredRoles = r.RequiredRoles
	}
	if r.RequiredClaims != nil {
		manifest.RequiredClaims = r.RequiredClaims
	}
	if r.Tags != nil {
		manifest.Tags = r.Tags
	}

	_, file := filepath.Split(r.LocalPath)
	ext := filepath.Ext(file)
	manifest.Type = ext[1:]

	isDir, err := helpers.IsDirectory(r.LocalPath)
	if err != nil {
		return err
	}
	if !isDir {
		return fmt.Errorf("the path %v is not a directory", r.LocalPath)
	}

	ctx.LogInfof("Getting manifest files for %v", r.CatalogId)
	files, err := s.getManifestFiles(r.LocalPath, "")
	if err != nil {
		return err
	}

	ctx.LogInfof("Compressing manifest files for %v", r.CatalogId)
	s.sendPushStepInfo(r, "Compressing manifest files")
	packFilePath, err := s.compressMachine(ctx, r.LocalPath, manifestPackFileName, "/tmp")
	if err != nil {
		return err
	}

	// Adding the zip file to the cleanup request
	manifest.CleanupRequest.AddLocalFileCleanupOperation(packFilePath, false)
	manifest.CompressedPath = packFilePath
	manifest.PackFile = "/tmp/" + manifestPackFileName

	fileInfo, err := os.Stat(packFilePath)
	if err != nil {
		return err
	}

	manifest.Size = fileInfo.Size()
	manifest.PackSize = fileInfo.Size()

	ctx.LogInfof("Getting manifest package checksum for %v", r.CatalogId)
	checksum, err := helpers.GetFileMD5Checksum(packFilePath)
	if err != nil {
		return err
	}
	manifest.CompressedChecksum = checksum

	manifest.VirtualMachineContents = files
	ctx.LogInfof("Finished generating manifest content for %v", r.CatalogId)
	return nil
}

func (s *CatalogManifestService) getManifestFiles(path string, relativePath string) ([]models.VirtualMachineManifestContentItem, error) {
	if relativePath == "" {
		relativePath = "/"
	}

	result := make([]models.VirtualMachineManifestContentItem, 0)
	files, err := os.ReadDir(path)
	if err != nil {
		return nil, err
	}

	for _, file := range files {
		// fullPath := filepath.Join(path, file.Name())
		if file.IsDir() {
			result = append(result, models.VirtualMachineManifestContentItem{
				IsDir: true,
				Name:  file.Name(),
				Path:  relativePath,
			})
			files, err := s.getManifestFiles(filepath.Join(path, file.Name()), filepath.Join(relativePath, file.Name()))
			if err != nil {
				return nil, err
			}
			result = append(result, files...)
			continue
		}

		manifestFile := models.VirtualMachineManifestContentItem{
			Path: relativePath,
		}
		fileInfo, err := file.Info()
		if err != nil {
			return nil, err
		}
		manifestFile.Name = file.Name()
		manifestFile.Size = fileInfo.Size()
		manifestFile.CreatedAt = fileInfo.ModTime().Format(time.RFC3339Nano)
		manifestFile.UpdatedAt = fileInfo.ModTime().Format(time.RFC3339Nano)
		// checksum, err := helpers.GetFileMD5Checksum(fullPath)
		// if err != nil {
		// 	return nil, err
		// }
		// manifestFile.Checksum = checksum
		result = append(result, manifestFile)
	}

	return result, nil
}

func (s *CatalogManifestService) readManifestFromFile(path string) (*models.VirtualMachineCatalogManifest, error) {
	_, err := os.Stat(path)
	if os.IsNotExist(err) {
		return nil, err
	}

	manifestBytes, err := helper.ReadFromFile(path)
	if err != nil {
		return nil, err
	}

	manifest := &models.VirtualMachineCatalogManifest{}
	err = json.Unmarshal(manifestBytes, manifest)
	if err != nil {
		return nil, err
	}

	return manifest, nil
}

func (s *CatalogManifestService) getConformName(name string) string {
	return helpers.NormalizeString(name)
}

func (s *CatalogManifestService) getMetaFilename(name string) string {
	name = s.getConformName(name)
	if !strings.HasSuffix(name, ".meta") {
		name = name + ".meta"
	}

	return name
}

func (s *CatalogManifestService) getPackFilename(name string) string {
	name = s.getConformName(name)
	if !strings.HasSuffix(name, ".pdpack") {
		name = name + ".pdpack"
	}

	return name
}

func (s *CatalogManifestService) compressMachine(ctx basecontext.ApiContext, path string, machineFileName string, destination string) (string, error) {
	startingTime := time.Now()
	tarFilename := machineFileName
	tarFilePath := filepath.Join(destination, filepath.Clean(tarFilename))

	tarFile, err := os.Create(filepath.Clean(tarFilePath))
	if err != nil {
		return "", err
	}
	defer tarFile.Close()

	tarWriter := tar.NewWriter(tarFile)
	defer tarWriter.Close()

	countFiles := 0
	if err := filepath.Walk(path, func(filePath string, info os.FileInfo, err error) error {
		if err != nil {
			return err
		}
		if info.IsDir() {
			return nil
		}
		countFiles += 1
		return nil
	}); err != nil {
		return "", err
	}

	compressed := 1
	err = filepath.Walk(path, func(machineFilePath string, info os.FileInfo, err error) error {
		ctx.LogInfof("[%v/%v] Compressing file %v", compressed, countFiles, machineFilePath)
		compressed += 1
		if err != nil {
			return err
		}

		if info.IsDir() {
			compressed -= 1
			return nil
		}

		f, err := os.Open(filepath.Clean(machineFilePath))
		if err != nil {
			return err
		}
		defer f.Close()

		relPath := strings.TrimPrefix(machineFilePath, path)
		hdr := &tar.Header{
			Name: relPath,
			Mode: int64(info.Mode()),
			Size: info.Size(),
		}
		if err := tarWriter.WriteHeader(hdr); err != nil {
			return err
		}

		_, err = io.Copy(tarWriter, f)
		return err
	})
	if err != nil {
		return "", err
	}

	endingTime := time.Now()
	ctx.LogInfof("Finished compressing machine from %s to %s in %v", path, tarFilePath, endingTime.Sub(startingTime))
	return tarFilePath, nil
}

// detectFileType determines whether a file is gzip, tar, tar.gz, or unknown.
func (s *CatalogManifestService) detectFileType(filepath string) (string, error) {
	file, err := os.Open(filepath)
	if err != nil {
		return "unknown", err
	}
	defer file.Close()

	// Read the first 512 bytes
	header := make([]byte, 512)
	n, err := file.Read(header)
	if err != nil && err != io.EOF {
		return "", fmt.Errorf("could not read file header: %w", err)
	}
	header = header[:n]

	// Reset file offset to the beginning
	if _, err := file.Seek(0, io.SeekStart); err != nil {
		return "", fmt.Errorf("could not reset file offset: %w", err)
	}

	// Check for Gzip magic number
	if n >= 2 && header[0] == 0x1F && header[1] == 0x8B {
		// It's a gzip file, but is it a compressed tar?
		gzipReader, err := gzip.NewReader(file)
		if err != nil {
			return "gzip", nil
		}
		defer gzipReader.Close()

		// Read the first 512 bytes of the decompressed data
		tarHeader := make([]byte, 512)
		n, err := gzipReader.Read(tarHeader)
		if err != nil && err != io.EOF {
			return "gzip", nil // It's a gzip file, but not a tar archive
		}
		tarHeader = tarHeader[:n]

		// Check for tar magic string in decompressed data
		if n > 262 {
			tarMagic := string(tarHeader[257 : 257+5])
			if tarMagic == "ustar" || tarMagic == "ustar\x00" {
				return "tar.gz", nil
			}
		}
		return "gzip", nil
	}

	// Check for Tar magic string at offset 257
	if n > 262 {
		tarMagic := string(header[257 : 257+5])
		if tarMagic == "ustar" || tarMagic == "ustar\x00" {
			return "tar", nil
		}
	}

	// If none of the above, return unknown
	return "unknown", errors.New("file format not recognized as gzip or tar")
}

func (s *CatalogManifestService) Unzip(ctx basecontext.ApiContext, machineFilePath string, destination string) error {
	return s.decompressMachine(ctx, machineFilePath, destination)
}

func (s *CatalogManifestService) decompressMachine(ctx basecontext.ApiContext, machineFilePath string, destination string) error {
	staringTime := time.Now()
	filePath := filepath.Clean(machineFilePath)
	compressedFile, err := os.Open(filePath)
	if err != nil {
		return err
	}
	defer compressedFile.Close()

	fileType, err := s.detectFileType(filePath)
	if err != nil {
		return err
	}

	var fileReader io.Reader

	switch fileType {
	case "tar":
		fileReader = compressedFile
	case "gzip":
		// Create a gzip reader
		bufferReader := bufio.NewReader(compressedFile)
		gzipReader, err := gzip.NewReader(bufferReader)
		if err != nil {
			return err
		}
		defer gzipReader.Close()
		fileReader = gzipReader
	case "tar.gz":
		// Create a gzip reader
		bufferReader := bufio.NewReader(compressedFile)
		gzipReader, err := gzip.NewReader(bufferReader)
		if err != nil {
			return err
		}
		defer gzipReader.Close()
		fileReader = gzipReader
	}

	tarReader := tar.NewReader(fileReader)
	for {
		header, err := tarReader.Next()
		if err != nil {
			if err == io.EOF {
				break
			}

			return err
		}

		machineFilePath, err := helpers.SanitizeArchivePath(destination, header.Name)
		if err != nil {
			return err
		}

		// Creating the basedir if it does not exist
		baseDir := filepath.Dir(machineFilePath)
		if _, err := os.Stat(baseDir); os.IsNotExist(err) {
			if err := os.MkdirAll(baseDir, 0o750); err != nil {
				return err
			}
		}

		switch header.Typeflag {
		case tar.TypeDir:
			ctx.LogDebugf("Directory type found for file %v (byte %v, rune %v)", machineFilePath, header.Typeflag, string(header.Typeflag))
			if _, err := os.Stat(machineFilePath); os.IsNotExist(err) {
				if err := os.MkdirAll(machineFilePath, os.FileMode(header.Mode)); err != nil {
					return err
				}
			}
		case tar.TypeReg:
			ctx.LogDebugf("HardFile type found for file %v (byte %v, rune %v): size %v", machineFilePath, header.Typeflag, string(header.Typeflag), header.Size)
			file, err := os.OpenFile(filepath.Clean(machineFilePath), os.O_CREATE|os.O_TRUNC|os.O_WRONLY, os.FileMode(header.Mode))
			if err != nil {
				return err
			}
			defer file.Close()

			if err := helpers.CopyTarChunks(file, tarReader, header.Size); err != nil {
<<<<<<< HEAD
				return err
			}
		case tar.TypeGNUSparse:
			ctx.LogDebugf("Sparse File type found for file %v (byte %v, rune %v): size %v", machineFilePath, header.Typeflag, string(header.Typeflag), header.Size)
			file, err := os.OpenFile(filepath.Clean(machineFilePath), os.O_CREATE|os.O_TRUNC|os.O_WRONLY, os.FileMode(header.Mode))
			if err != nil {
				return err
			}
=======
				return err
			}
		case tar.TypeGNUSparse:
			ctx.LogDebugf("Sparse File type found for file %v (byte %v, rune %v): size %v", machineFilePath, header.Typeflag, string(header.Typeflag), header.Size)
			file, err := os.OpenFile(filepath.Clean(machineFilePath), os.O_CREATE|os.O_TRUNC|os.O_WRONLY, os.FileMode(header.Mode))
			if err != nil {
				return err
			}
>>>>>>> 96debede
			defer file.Close()

			if err := helpers.CopyTarChunks(file, tarReader, header.Size); err != nil {
				return err
			}
		case tar.TypeSymlink:
			ctx.LogDebugf("Symlink File type found for file %v (byte %v, rune %v)", machineFilePath, header.Typeflag, string(header.Typeflag))
			os.Symlink(header.Linkname, machineFilePath)
<<<<<<< HEAD
=======
			realLinkPath, err := filepath.EvalSymlinks(filepath.Join(destination, header.Linkname))
			if err != nil {
				ctx.LogWarnf("Error resolving symlink path: %v", header.Linkname)
				if err := os.Remove(machineFilePath); err != nil {
					return fmt.Errorf("failed to remove invalid symlink: %v", err)
				}
			} else {
				relLinkPath, err := filepath.Rel(destination, realLinkPath)
				if err != nil || strings.HasPrefix(filepath.Clean(relLinkPath), "..") {
					return fmt.Errorf("invalid symlink path: %v", header.Linkname)
				}
				os.Symlink(realLinkPath, machineFilePath)
			}
>>>>>>> 96debede
		default:
			ctx.LogWarnf("Unknown type found for file %v, ignoring (byte %v, rune %v)", machineFilePath, header.Typeflag, string(header.Typeflag))
		}
	}

	endingTime := time.Now()
	ctx.LogInfof("Finished decompressing machine from %s to %s, in %v", machineFilePath, destination, endingTime.Sub(staringTime))
	return nil
}

func handleSparseFile(header *tar.Header, tarReader *tar.Reader, destDir string) error {
	outFile, err := os.Create(destDir + "/" + header.Name)
	if err != nil {
		return fmt.Errorf("error creating file: %v", err)
	}
	defer outFile.Close()

	fmt.Printf("Writing sparse file: %s (%d bytes)\n", header.Name, header.Size)

	// Copy exactly the size of the sparse file
	if _, err := io.CopyN(outFile, tarReader, header.Size); err != nil && err != io.EOF {
		return fmt.Errorf("error writing sparse file content: %v", err)
	}
	return nil
}

func handleRegularFile(header *tar.Header, tarReader *tar.Reader, destDir string) error {
	outFile, err := os.Create(destDir + "/" + header.Name)
	if err != nil {
		return fmt.Errorf("error creating file: %v", err)
	}
	defer outFile.Close()

	fmt.Printf("Writing regular file: %s (%d bytes)\n", header.Name, header.Size)

	// Copy exactly the size of the regular file
	if _, err := io.CopyN(outFile, tarReader, header.Size); err != nil && err != io.EOF {
		return fmt.Errorf("error writing file content: %v", err)
	}
	return nil
}

func (s *CatalogManifestService) sendPullStepInfo(r *models.PullCatalogManifestRequest, msg string) {
	if r.StepChannel != nil {
		r.StepChannel <- msg
	}
}

func (s *CatalogManifestService) sendPushStepInfo(r *models.PushCatalogManifestRequest, msg string) {
	if r.StepChannel != nil {
		r.StepChannel <- msg
	}
}<|MERGE_RESOLUTION|>--- conflicted
+++ resolved
@@ -451,7 +451,6 @@
 			defer file.Close()
 
 			if err := helpers.CopyTarChunks(file, tarReader, header.Size); err != nil {
-<<<<<<< HEAD
 				return err
 			}
 		case tar.TypeGNUSparse:
@@ -460,16 +459,6 @@
 			if err != nil {
 				return err
 			}
-=======
-				return err
-			}
-		case tar.TypeGNUSparse:
-			ctx.LogDebugf("Sparse File type found for file %v (byte %v, rune %v): size %v", machineFilePath, header.Typeflag, string(header.Typeflag), header.Size)
-			file, err := os.OpenFile(filepath.Clean(machineFilePath), os.O_CREATE|os.O_TRUNC|os.O_WRONLY, os.FileMode(header.Mode))
-			if err != nil {
-				return err
-			}
->>>>>>> 96debede
 			defer file.Close()
 
 			if err := helpers.CopyTarChunks(file, tarReader, header.Size); err != nil {
@@ -478,8 +467,6 @@
 		case tar.TypeSymlink:
 			ctx.LogDebugf("Symlink File type found for file %v (byte %v, rune %v)", machineFilePath, header.Typeflag, string(header.Typeflag))
 			os.Symlink(header.Linkname, machineFilePath)
-<<<<<<< HEAD
-=======
 			realLinkPath, err := filepath.EvalSymlinks(filepath.Join(destination, header.Linkname))
 			if err != nil {
 				ctx.LogWarnf("Error resolving symlink path: %v", header.Linkname)
@@ -493,7 +480,6 @@
 				}
 				os.Symlink(realLinkPath, machineFilePath)
 			}
->>>>>>> 96debede
 		default:
 			ctx.LogWarnf("Unknown type found for file %v, ignoring (byte %v, rune %v)", machineFilePath, header.Typeflag, string(header.Typeflag))
 		}
