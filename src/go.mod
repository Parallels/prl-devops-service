--- conflicted
+++ resolved
@@ -17,12 +17,8 @@
 	github.com/stretchr/testify v1.8.4
 	github.com/swaggo/files/v2 v2.0.0
 	github.com/swaggo/swag v1.16.2
-<<<<<<< HEAD
-	golang.org/x/crypto v0.17.0
+	golang.org/x/crypto v0.18.0
 	gopkg.in/square/go-jose.v2 v2.6.0
-=======
-	golang.org/x/crypto v0.18.0
->>>>>>> 6ea67195
 	gopkg.in/yaml.v3 v3.0.1
 )
 
