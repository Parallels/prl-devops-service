--- conflicted
+++ resolved
@@ -308,13 +308,8 @@
 }
 
 func CopyTarChunks(file *os.File, reader *tar.Reader, fileSize int64) error {
-<<<<<<< HEAD
-	extractedSize := int64(0)
-	lastPrintTime := time.Now()
-=======
 	// extractedSize := int64(0)
 	// lastPrintTime := time.Now()
->>>>>>> 96debede
 	for {
 		_, err := io.CopyN(file, reader, 1024)
 		if err != nil {
@@ -323,21 +318,12 @@
 			}
 			return err
 		}
-<<<<<<< HEAD
-		extractedSize += 1024
-		percentage := float64(extractedSize) / float64(fileSize) * 100
-		if time.Since(lastPrintTime) >= 10*time.Second {
-			fmt.Printf("\rExtracted: %.2f%%", percentage)
-			lastPrintTime = time.Now()
-		}
-=======
 		// extractedSize += 1024
 		// percentage := float64(extractedSize) / float64(fileSize) * 100
 		// if time.Since(lastPrintTime) >= 10*time.Second {
 		// 	fmt.Printf("\rExtracted: %.2f%%", percentage)
 		// 	lastPrintTime = time.Now()
 		// }
->>>>>>> 96debede
 	}
 
 	return nil
