--- conflicted
+++ resolved
@@ -405,16 +405,16 @@
 	// endregion
 }
 
-//	@Summary		Gets all hosts from the orchestrator
-//	@Description	This endpoint returns all hosts from the orchestrator
-//	@Tags			Orchestrator
-//	@Produce		json
-//	@Success		200	{object}	[]models.OrchestratorHostResponse
-//	@Failure		400	{object}	models.ApiErrorResponse
-//	@Failure		401	{object}	models.OAuthErrorResponse
-//	@Security		ApiKeyAuth
-//	@Security		BearerAuth
-//	@Router			/v1/orchestrator/hosts [get]
+// @Summary		Gets all hosts from the orchestrator
+// @Description	This endpoint returns all hosts from the orchestrator
+// @Tags			Orchestrator
+// @Produce		json
+// @Success		200	{object}	[]models.OrchestratorHostResponse
+// @Failure		400	{object}	models.ApiErrorResponse
+// @Failure		401	{object}	models.OAuthErrorResponse
+// @Security		ApiKeyAuth
+// @Security		BearerAuth
+// @Router			/v1/orchestrator/hosts [get]
 func GetOrchestratorHostsHandler() restapi.ControllerHandler {
 	return func(w http.ResponseWriter, r *http.Request) {
 		defer r.Body.Close()
@@ -451,17 +451,17 @@
 	}
 }
 
-//	@Summary		Gets a host from the orchestrator
-//	@Description	This endpoint returns a host from the orchestrator
-//	@Tags			Orchestrator
-//	@Produce		json
-//	@Param			id	path		string	true	"Host ID"
-//	@Success		200	{object}	models.OrchestratorHostResponse
-//	@Failure		400	{object}	models.ApiErrorResponse
-//	@Failure		401	{object}	models.OAuthErrorResponse
-//	@Security		ApiKeyAuth
-//	@Security		BearerAuth
-//	@Router			/v1/orchestrator/hosts/{id} [get]
+// @Summary		Gets a host from the orchestrator
+// @Description	This endpoint returns a host from the orchestrator
+// @Tags			Orchestrator
+// @Produce		json
+// @Param			id	path		string	true	"Host ID"
+// @Success		200	{object}	models.OrchestratorHostResponse
+// @Failure		400	{object}	models.ApiErrorResponse
+// @Failure		401	{object}	models.OAuthErrorResponse
+// @Security		ApiKeyAuth
+// @Security		BearerAuth
+// @Router			/v1/orchestrator/hosts/{id} [get]
 func GetOrchestratorHostHandler() restapi.ControllerHandler {
 	return func(w http.ResponseWriter, r *http.Request) {
 		defer r.Body.Close()
@@ -486,17 +486,17 @@
 	}
 }
 
-//	@Summary		Gets a host hardware info from the orchestrator
-//	@Description	This endpoint returns a host hardware info from the orchestrator
-//	@Tags			Orchestrator
-//	@Produce		json
-//	@Param			id	path		string	true	"Host ID"
-//	@Success		200	{object}	models.SystemUsageResponse
-//	@Failure		400	{object}	models.ApiErrorResponse
-//	@Failure		401	{object}	models.OAuthErrorResponse
-//	@Security		ApiKeyAuth
-//	@Security		BearerAuth
-//	@Router			/v1/orchestrator/hosts/{id}/hardware [get]
+// @Summary		Gets a host hardware info from the orchestrator
+// @Description	This endpoint returns a host hardware info from the orchestrator
+// @Tags			Orchestrator
+// @Produce		json
+// @Param			id	path		string	true	"Host ID"
+// @Success		200	{object}	models.SystemUsageResponse
+// @Failure		400	{object}	models.ApiErrorResponse
+// @Failure		401	{object}	models.OAuthErrorResponse
+// @Security		ApiKeyAuth
+// @Security		BearerAuth
+// @Router			/v1/orchestrator/hosts/{id}/hardware [get]
 func GetOrchestratorHostHardwareInfoHandler() restapi.ControllerHandler {
 	return func(w http.ResponseWriter, r *http.Request) {
 		defer r.Body.Close()
@@ -525,17 +525,17 @@
 	}
 }
 
-//	@Summary		Register a Host in the orchestrator
-//	@Description	This endpoint register a host in the orchestrator
-//	@Tags			Orchestrator
-//	@Produce		json
-//	@Param			hostRequest	body		models.OrchestratorHostRequest	true	"Host Request"
-//	@Success		200			{object}	models.OrchestratorHostResponse
-//	@Failure		400			{object}	models.ApiErrorResponse
-//	@Failure		401			{object}	models.OAuthErrorResponse
-//	@Security		ApiKeyAuth
-//	@Security		BearerAuth
-//	@Router			/v1/orchestrator/hosts [post]
+// @Summary		Register a Host in the orchestrator
+// @Description	This endpoint register a host in the orchestrator
+// @Tags			Orchestrator
+// @Produce		json
+// @Param			hostRequest	body		models.OrchestratorHostRequest	true	"Host Request"
+// @Success		200			{object}	models.OrchestratorHostResponse
+// @Failure		400			{object}	models.ApiErrorResponse
+// @Failure		401			{object}	models.OAuthErrorResponse
+// @Security		ApiKeyAuth
+// @Security		BearerAuth
+// @Router			/v1/orchestrator/hosts [post]
 func RegisterOrchestratorHostHandler() restapi.ControllerHandler {
 	return func(w http.ResponseWriter, r *http.Request) {
 		defer r.Body.Close()
@@ -574,17 +574,17 @@
 	}
 }
 
-//	@Summary		Unregister a host from the orchestrator
-//	@Description	This endpoint unregister a host from the orchestrator
-//	@Tags			Orchestrator
-//	@Produce		json
-//	@Param			id	path	string	true	"Host ID"
-//	@Success		202
-//	@Failure		400	{object}	models.ApiErrorResponse
-//	@Failure		401	{object}	models.OAuthErrorResponse
-//	@Security		ApiKeyAuth
-//	@Security		BearerAuth
-//	@Router			/v1/orchestrator/hosts/{id} [delete]
+// @Summary		Unregister a host from the orchestrator
+// @Description	This endpoint unregister a host from the orchestrator
+// @Tags			Orchestrator
+// @Produce		json
+// @Param			id	path	string	true	"Host ID"
+// @Success		202
+// @Failure		400	{object}	models.ApiErrorResponse
+// @Failure		401	{object}	models.OAuthErrorResponse
+// @Security		ApiKeyAuth
+// @Security		BearerAuth
+// @Router			/v1/orchestrator/hosts/{id} [delete]
 func UnregisterOrchestratorHostHandler() restapi.ControllerHandler {
 	return func(w http.ResponseWriter, r *http.Request) {
 		defer r.Body.Close()
@@ -602,16 +602,16 @@
 	}
 }
 
-//	@Summary		Enable a host in the orchestrator
-//	@Description	This endpoint will enable an existing host in the orchestrator
-//	@Tags			Orchestrator
-//	@Produce		json
-//	@Success		200	{object}	models.OrchestratorHostResponse
-//	@Failure		400	{object}	models.ApiErrorResponse
-//	@Failure		401	{object}	models.OAuthErrorResponse
-//	@Security		ApiKeyAuth
-//	@Security		BearerAuth
-//	@Router			/v1/orchestrator/hosts/{id}/enable [put]
+// @Summary		Enable a host in the orchestrator
+// @Description	This endpoint will enable an existing host in the orchestrator
+// @Tags			Orchestrator
+// @Produce		json
+// @Success		200	{object}	models.OrchestratorHostResponse
+// @Failure		400	{object}	models.ApiErrorResponse
+// @Failure		401	{object}	models.OAuthErrorResponse
+// @Security		ApiKeyAuth
+// @Security		BearerAuth
+// @Router			/v1/orchestrator/hosts/{id}/enable [put]
 func EnableOrchestratorHostsHandler() restapi.ControllerHandler {
 	return func(w http.ResponseWriter, r *http.Request) {
 		defer r.Body.Close()
@@ -636,16 +636,16 @@
 	}
 }
 
-//	@Summary		Disable a host in the orchestrator
-//	@Description	This endpoint will disable an existing host in the orchestrator
-//	@Tags			Orchestrator
-//	@Produce		json
-//	@Success		200	{object}	models.OrchestratorHostResponse
-//	@Failure		400	{object}	models.ApiErrorResponse
-//	@Failure		401	{object}	models.OAuthErrorResponse
-//	@Security		ApiKeyAuth
-//	@Security		BearerAuth
-//	@Router			/v1/orchestrator/hosts/{id}/disable [put]
+// @Summary		Disable a host in the orchestrator
+// @Description	This endpoint will disable an existing host in the orchestrator
+// @Tags			Orchestrator
+// @Produce		json
+// @Success		200	{object}	models.OrchestratorHostResponse
+// @Failure		400	{object}	models.ApiErrorResponse
+// @Failure		401	{object}	models.OAuthErrorResponse
+// @Security		ApiKeyAuth
+// @Security		BearerAuth
+// @Router			/v1/orchestrator/hosts/{id}/disable [put]
 func DisableOrchestratorHostsHandler() restapi.ControllerHandler {
 	return func(w http.ResponseWriter, r *http.Request) {
 		defer r.Body.Close()
@@ -670,17 +670,17 @@
 	}
 }
 
-//	@Summary		Update a Host in the orchestrator
-//	@Description	This endpoint updates a host in the orchestrator
-//	@Tags			Orchestrator
-//	@Produce		json
-//	@Param			hostRequest	body		models.OrchestratorHostUpdateRequest	true	"Host Update Request"
-//	@Success		200			{object}	models.OrchestratorHostResponse
-//	@Failure		400			{object}	models.ApiErrorResponse
-//	@Failure		401			{object}	models.OAuthErrorResponse
-//	@Security		ApiKeyAuth
-//	@Security		BearerAuth
-//	@Router			/v1/orchestrator/hosts [put]
+// @Summary		Update a Host in the orchestrator
+// @Description	This endpoint updates a host in the orchestrator
+// @Tags			Orchestrator
+// @Produce		json
+// @Param			hostRequest	body		models.OrchestratorHostUpdateRequest	true	"Host Update Request"
+// @Success		200			{object}	models.OrchestratorHostResponse
+// @Failure		400			{object}	models.ApiErrorResponse
+// @Failure		401			{object}	models.OAuthErrorResponse
+// @Security		ApiKeyAuth
+// @Security		BearerAuth
+// @Router			/v1/orchestrator/hosts [put]
 func UpdateOrchestratorHostHandler() restapi.ControllerHandler {
 	return func(w http.ResponseWriter, r *http.Request) {
 		defer r.Body.Close()
@@ -741,16 +741,16 @@
 	}
 }
 
-//	@Summary		Get orchestrator resource overview
-//	@Description	This endpoint returns orchestrator resource overview
-//	@Tags			Orchestrator
-//	@Produce		json
-//	@Success		200	{object}	models.HostResourceOverviewResponse
-//	@Failure		400	{object}	models.ApiErrorResponse
-//	@Failure		401	{object}	models.OAuthErrorResponse
-//	@Security		ApiKeyAuth
-//	@Security		BearerAuth
-//	@Router			/v1/orchestrator/overview/resources [get]
+// @Summary		Get orchestrator resource overview
+// @Description	This endpoint returns orchestrator resource overview
+// @Tags			Orchestrator
+// @Produce		json
+// @Success		200	{object}	models.HostResourceOverviewResponse
+// @Failure		400	{object}	models.ApiErrorResponse
+// @Failure		401	{object}	models.OAuthErrorResponse
+// @Security		ApiKeyAuth
+// @Security		BearerAuth
+// @Router			/v1/orchestrator/overview/resources [get]
 func GetOrchestratorOverviewHandler() restapi.ControllerHandler {
 	return func(w http.ResponseWriter, r *http.Request) {
 		defer r.Body.Close()
@@ -787,17 +787,17 @@
 	}
 }
 
-//	@Summary		Get orchestrator host resources
-//	@Description	This endpoint returns orchestrator host resources
-//	@Tags			Orchestrator
-//	@Produce		json
-//	@Param			id	path		string	true	"Host ID"
-//	@Success		200	{object}	models.HostResourceOverviewResponse
-//	@Failure		400	{object}	models.ApiErrorResponse
-//	@Failure		401	{object}	models.OAuthErrorResponse
-//	@Security		ApiKeyAuth
-//	@Security		BearerAuth
-//	@Router			/v1/orchestrator/overview/{id}/resources [get]
+// @Summary		Get orchestrator host resources
+// @Description	This endpoint returns orchestrator host resources
+// @Tags			Orchestrator
+// @Produce		json
+// @Param			id	path		string	true	"Host ID"
+// @Success		200	{object}	models.HostResourceOverviewResponse
+// @Failure		400	{object}	models.ApiErrorResponse
+// @Failure		401	{object}	models.OAuthErrorResponse
+// @Security		ApiKeyAuth
+// @Security		BearerAuth
+// @Router			/v1/orchestrator/overview/{id}/resources [get]
 func GetOrchestratorHostResourcesHandler() restapi.ControllerHandler {
 	return func(w http.ResponseWriter, r *http.Request) {
 		defer r.Body.Close()
@@ -822,16 +822,16 @@
 	}
 }
 
-//	@Summary		Get orchestrator Virtual Machines
-//	@Description	This endpoint returns orchestrator Virtual Machines
-//	@Tags			Orchestrator
-//	@Produce		json
-//	@Success		200	{object}	[]models.ParallelsVM
-//	@Failure		400	{object}	models.ApiErrorResponse
-//	@Failure		401	{object}	models.OAuthErrorResponse
-//	@Security		ApiKeyAuth
-//	@Security		BearerAuth
-//	@Router			/v1/orchestrator/machines [get]
+// @Summary		Get orchestrator Virtual Machines
+// @Description	This endpoint returns orchestrator Virtual Machines
+// @Tags			Orchestrator
+// @Produce		json
+// @Success		200	{object}	[]models.ParallelsVM
+// @Failure		400	{object}	models.ApiErrorResponse
+// @Failure		401	{object}	models.OAuthErrorResponse
+// @Security		ApiKeyAuth
+// @Security		BearerAuth
+// @Router			/v1/orchestrator/machines [get]
 func GetOrchestratorVirtualMachinesHandler() restapi.ControllerHandler {
 	return func(w http.ResponseWriter, r *http.Request) {
 		defer r.Body.Close()
@@ -861,16 +861,16 @@
 	}
 }
 
-//	@Summary		Get orchestrator Virtual Machine
-//	@Description	This endpoint returns orchestrator Virtual Machine by its ID
-//	@Tags			Orchestrator
-//	@Produce		json
-//	@Success		200	{object}	models.ParallelsVM
-//	@Failure		400	{object}	models.ApiErrorResponse
-//	@Failure		401	{object}	models.OAuthErrorResponse
-//	@Security		ApiKeyAuth
-//	@Security		BearerAuth
-//	@Router			/v1/orchestrator/machines/{id} [get]
+// @Summary		Get orchestrator Virtual Machine
+// @Description	This endpoint returns orchestrator Virtual Machine by its ID
+// @Tags			Orchestrator
+// @Produce		json
+// @Success		200	{object}	models.ParallelsVM
+// @Failure		400	{object}	models.ApiErrorResponse
+// @Failure		401	{object}	models.OAuthErrorResponse
+// @Security		ApiKeyAuth
+// @Security		BearerAuth
+// @Router			/v1/orchestrator/machines/{id} [get]
 func GetOrchestratorVirtualMachineHandler() restapi.ControllerHandler {
 	return func(w http.ResponseWriter, r *http.Request) {
 		defer r.Body.Close()
@@ -899,17 +899,17 @@
 	}
 }
 
-//	@Summary		Deletes orchestrator virtual machine
-//	@Description	This endpoint deletes orchestrator virtual machine
-//	@Tags			Orchestrator
-//	@Produce		json
-//	@Param			id	path	string	true	"Virtual Machine ID"
-//	@Success		202
-//	@Failure		400	{object}	models.ApiErrorResponse
-//	@Failure		401	{object}	models.OAuthErrorResponse
-//	@Security		ApiKeyAuth
-//	@Security		BearerAuth
-//	@Router			/v1/orchestrator/machines/{id} [delete]
+// @Summary		Deletes orchestrator virtual machine
+// @Description	This endpoint deletes orchestrator virtual machine
+// @Tags			Orchestrator
+// @Produce		json
+// @Param			id	path	string	true	"Virtual Machine ID"
+// @Success		202
+// @Failure		400	{object}	models.ApiErrorResponse
+// @Failure		401	{object}	models.OAuthErrorResponse
+// @Security		ApiKeyAuth
+// @Security		BearerAuth
+// @Router			/v1/orchestrator/machines/{id} [delete]
 func DeleteOrchestratorVirtualMachineHandler() restapi.ControllerHandler {
 	return func(w http.ResponseWriter, r *http.Request) {
 		defer r.Body.Close()
@@ -931,17 +931,17 @@
 	}
 }
 
-//	@Summary		Get orchestrator virtual machine status
-//	@Description	This endpoint returns orchestrator virtual machine status
-//	@Tags			Orchestrator
-//	@Produce		json
-//	@Param			id	path		string	true	"Virtual Machine ID"
-//	@Success		200	{object}	models.ParallelsVM
-//	@Failure		400	{object}	models.ApiErrorResponse
-//	@Failure		401	{object}	models.OAuthErrorResponse
-//	@Security		ApiKeyAuth
-//	@Security		BearerAuth
-//	@Router			/v1/orchestrator/machines/{vmId}/status [get]
+// @Summary		Get orchestrator virtual machine status
+// @Description	This endpoint returns orchestrator virtual machine status
+// @Tags			Orchestrator
+// @Produce		json
+// @Param			id	path		string	true	"Virtual Machine ID"
+// @Success		200	{object}	models.ParallelsVM
+// @Failure		400	{object}	models.ApiErrorResponse
+// @Failure		401	{object}	models.OAuthErrorResponse
+// @Security		ApiKeyAuth
+// @Security		BearerAuth
+// @Router			/v1/orchestrator/machines/{vmId}/status [get]
 func GetOrchestratorVirtualMachineStatusHandler() restapi.ControllerHandler {
 	return func(w http.ResponseWriter, r *http.Request) {
 		defer r.Body.Close()
@@ -968,17 +968,17 @@
 	}
 }
 
-//	@Summary		Renames orchestrator virtual machine
-//	@Description	This endpoint renames orchestrator virtual machine
-//	@Tags			Orchestrator
-//	@Produce		json
-//	@Param			id	path		string	true	"Virtual Machine ID"
-//	@Success		200	{object}	models.ParallelsVM
-//	@Failure		400	{object}	models.ApiErrorResponse
-//	@Failure		401	{object}	models.OAuthErrorResponse
-//	@Security		ApiKeyAuth
-//	@Security		BearerAuth
-//	@Router			/v1/orchestrator/machines/{id}/rename [put]
+// @Summary		Renames orchestrator virtual machine
+// @Description	This endpoint renames orchestrator virtual machine
+// @Tags			Orchestrator
+// @Produce		json
+// @Param			id	path		string	true	"Virtual Machine ID"
+// @Success		200	{object}	models.ParallelsVM
+// @Failure		400	{object}	models.ApiErrorResponse
+// @Failure		401	{object}	models.OAuthErrorResponse
+// @Security		ApiKeyAuth
+// @Security		BearerAuth
+// @Router			/v1/orchestrator/machines/{id}/rename [put]
 func RenameOrchestratorVirtualMachineHandler() restapi.ControllerHandler {
 	return func(w http.ResponseWriter, r *http.Request) {
 		defer r.Body.Close()
@@ -1018,17 +1018,17 @@
 	}
 }
 
-//	@Summary		Configures orchestrator virtual machine
-//	@Description	This endpoint configures orchestrator virtual machine
-//	@Tags			Orchestrator
-//	@Produce		json
-//	@Param			id	path		string	true	"Virtual Machine ID"
-//	@Success		200	{object}	models.VirtualMachineConfigResponse
-//	@Failure		400	{object}	models.ApiErrorResponse
-//	@Failure		401	{object}	models.OAuthErrorResponse
-//	@Security		ApiKeyAuth
-//	@Security		BearerAuth
-//	@Router			/v1/orchestrator/machines/{vmId}/set [put]
+// @Summary		Configures orchestrator virtual machine
+// @Description	This endpoint configures orchestrator virtual machine
+// @Tags			Orchestrator
+// @Produce		json
+// @Param			id	path		string	true	"Virtual Machine ID"
+// @Success		200	{object}	models.VirtualMachineConfigResponse
+// @Failure		400	{object}	models.ApiErrorResponse
+// @Failure		401	{object}	models.OAuthErrorResponse
+// @Security		ApiKeyAuth
+// @Security		BearerAuth
+// @Router			/v1/orchestrator/machines/{vmId}/set [put]
 func SetOrchestratorVirtualMachineHandler() restapi.ControllerHandler {
 	return func(w http.ResponseWriter, r *http.Request) {
 		defer r.Body.Close()
@@ -1071,17 +1071,17 @@
 	}
 }
 
-//	@Summary		Starts orchestrator virtual machine
-//	@Description	This endpoint starts orchestrator virtual machine
-//	@Tags			Orchestrator
-//	@Produce		json
-//	@Param			id	path		string	true	"Virtual Machine ID"
-//	@Success		200	{object}	models.VirtualMachineConfigResponse
-//	@Failure		400	{object}	models.ApiErrorResponse
-//	@Failure		401	{object}	models.OAuthErrorResponse
-//	@Security		ApiKeyAuth
-//	@Security		BearerAuth
-//	@Router			/v1/orchestrator/machines/{vmId}/start [put]
+// @Summary		Starts orchestrator virtual machine
+// @Description	This endpoint starts orchestrator virtual machine
+// @Tags			Orchestrator
+// @Produce		json
+// @Param			id	path		string	true	"Virtual Machine ID"
+// @Success		200	{object}	models.VirtualMachineConfigResponse
+// @Failure		400	{object}	models.ApiErrorResponse
+// @Failure		401	{object}	models.OAuthErrorResponse
+// @Security		ApiKeyAuth
+// @Security		BearerAuth
+// @Router			/v1/orchestrator/machines/{vmId}/start [put]
 func StartOrchestratorVirtualMachineHandler() restapi.ControllerHandler {
 	return func(w http.ResponseWriter, r *http.Request) {
 		defer r.Body.Close()
@@ -1117,17 +1117,17 @@
 	}
 }
 
-//	@Summary		Stops orchestrator virtual machine
-//	@Description	This endpoint sops orchestrator virtual machine
-//	@Tags			Orchestrator
-//	@Produce		json
-//	@Param			id	path		string	true	"Virtual Machine ID"
-//	@Success		200	{object}	models.VirtualMachineConfigResponse
-//	@Failure		400	{object}	models.ApiErrorResponse
-//	@Failure		401	{object}	models.OAuthErrorResponse
-//	@Security		ApiKeyAuth
-//	@Security		BearerAuth
-//	@Router			/v1/orchestrator/machines/{vmId}/stop [put]
+// @Summary		Stops orchestrator virtual machine
+// @Description	This endpoint sops orchestrator virtual machine
+// @Tags			Orchestrator
+// @Produce		json
+// @Param			id	path		string	true	"Virtual Machine ID"
+// @Success		200	{object}	models.VirtualMachineConfigResponse
+// @Failure		400	{object}	models.ApiErrorResponse
+// @Failure		401	{object}	models.OAuthErrorResponse
+// @Security		ApiKeyAuth
+// @Security		BearerAuth
+// @Router			/v1/orchestrator/machines/{vmId}/stop [put]
 func StopOrchestratorVirtualMachineHandler() restapi.ControllerHandler {
 	return func(w http.ResponseWriter, r *http.Request) {
 		defer r.Body.Close()
@@ -1163,17 +1163,17 @@
 	}
 }
 
-//	@Summary		Executes a command in a orchestrator virtual machine
-//	@Description	This endpoint executes a command in a orchestrator virtual machine
-//	@Tags			Orchestrator
-//	@Produce		json
-//	@Param			id	path		string	true	"Virtual Machine ID"
-//	@Success		200	{object}	models.VirtualMachineConfigResponse
-//	@Failure		400	{object}	models.ApiErrorResponse
-//	@Failure		401	{object}	models.OAuthErrorResponse
-//	@Security		ApiKeyAuth
-//	@Security		BearerAuth
-//	@Router			/v1/orchestrator/machines/{vmId}/execute [put]
+// @Summary		Executes a command in a orchestrator virtual machine
+// @Description	This endpoint executes a command in a orchestrator virtual machine
+// @Tags			Orchestrator
+// @Produce		json
+// @Param			id	path		string	true	"Virtual Machine ID"
+// @Success		200	{object}	models.VirtualMachineConfigResponse
+// @Failure		400	{object}	models.ApiErrorResponse
+// @Failure		401	{object}	models.OAuthErrorResponse
+// @Security		ApiKeyAuth
+// @Security		BearerAuth
+// @Router			/v1/orchestrator/machines/{vmId}/execute [put]
 func ExecutesOrchestratorVirtualMachineHandler() restapi.ControllerHandler {
 	return func(w http.ResponseWriter, r *http.Request) {
 		defer r.Body.Close()
@@ -1216,17 +1216,17 @@
 	}
 }
 
-//	@Summary		Get orchestrator host virtual machines
-//	@Description	This endpoint returns orchestrator host virtual machines
-//	@Tags			Orchestrator
-//	@Produce		json
-//	@Param			id	path		string	true	"Host ID"
-//	@Success		200	{object}	[]models.ParallelsVM
-//	@Failure		400	{object}	models.ApiErrorResponse
-//	@Failure		401	{object}	models.OAuthErrorResponse
-//	@Security		ApiKeyAuth
-//	@Security		BearerAuth
-//	@Router			/v1/orchestrator/hosts/{id}/machines [get]
+// @Summary		Get orchestrator host virtual machines
+// @Description	This endpoint returns orchestrator host virtual machines
+// @Tags			Orchestrator
+// @Produce		json
+// @Param			id	path		string	true	"Host ID"
+// @Success		200	{object}	[]models.ParallelsVM
+// @Failure		400	{object}	models.ApiErrorResponse
+// @Failure		401	{object}	models.OAuthErrorResponse
+// @Security		ApiKeyAuth
+// @Security		BearerAuth
+// @Router			/v1/orchestrator/hosts/{id}/machines [get]
 func GetOrchestratorHostVirtualMachinesHandler() restapi.ControllerHandler {
 	return func(w http.ResponseWriter, r *http.Request) {
 		defer r.Body.Close()
@@ -1258,18 +1258,18 @@
 	}
 }
 
-//	@Summary		Get orchestrator host virtual machine
-//	@Description	This endpoint returns orchestrator host virtual machine
-//	@Tags			Orchestrator
-//	@Produce		json
-//	@Param			id		path		string	true	"Host ID"
-//	@Param			vmId	path		string	true	"Virtual Machine ID"
-//	@Success		200		{object}	models.ParallelsVM
-//	@Failure		400		{object}	models.ApiErrorResponse
-//	@Failure		401		{object}	models.OAuthErrorResponse
-//	@Security		ApiKeyAuth
-//	@Security		BearerAuth
-//	@Router			/v1/orchestrator/hosts/{id}/machines/{vmId} [get]
+// @Summary		Get orchestrator host virtual machine
+// @Description	This endpoint returns orchestrator host virtual machine
+// @Tags			Orchestrator
+// @Produce		json
+// @Param			id		path		string	true	"Host ID"
+// @Param			vmId	path		string	true	"Virtual Machine ID"
+// @Success		200		{object}	models.ParallelsVM
+// @Failure		400		{object}	models.ApiErrorResponse
+// @Failure		401		{object}	models.OAuthErrorResponse
+// @Security		ApiKeyAuth
+// @Security		BearerAuth
+// @Router			/v1/orchestrator/hosts/{id}/machines/{vmId} [get]
 func GetOrchestratorHostVirtualMachineHandler() restapi.ControllerHandler {
 	return func(w http.ResponseWriter, r *http.Request) {
 		defer r.Body.Close()
@@ -1299,18 +1299,18 @@
 	}
 }
 
-//	@Summary		Deletes orchestrator host virtual machine
-//	@Description	This endpoint deletes orchestrator host virtual machine
-//	@Tags			Orchestrator
-//	@Produce		json
-//	@Param			id		path	string	true	"Host ID"
-//	@Param			vmId	path	string	true	"Virtual Machine ID"
-//	@Success		202
-//	@Failure		400	{object}	models.ApiErrorResponse
-//	@Failure		401	{object}	models.OAuthErrorResponse
-//	@Security		ApiKeyAuth
-//	@Security		BearerAuth
-//	@Router			/v1/orchestrator/hosts/{id}/machines/{vmId} [delete]
+// @Summary		Deletes orchestrator host virtual machine
+// @Description	This endpoint deletes orchestrator host virtual machine
+// @Tags			Orchestrator
+// @Produce		json
+// @Param			id		path	string	true	"Host ID"
+// @Param			vmId	path	string	true	"Virtual Machine ID"
+// @Success		202
+// @Failure		400	{object}	models.ApiErrorResponse
+// @Failure		401	{object}	models.OAuthErrorResponse
+// @Security		ApiKeyAuth
+// @Security		BearerAuth
+// @Router			/v1/orchestrator/hosts/{id}/machines/{vmId} [delete]
 func DeleteOrchestratorHostVirtualMachineHandler() restapi.ControllerHandler {
 	return func(w http.ResponseWriter, r *http.Request) {
 		defer r.Body.Close()
@@ -1333,18 +1333,18 @@
 	}
 }
 
-//	@Summary		Get orchestrator host virtual machine status
-//	@Description	This endpoint returns orchestrator host virtual machine status
-//	@Tags			Orchestrator
-//	@Produce		json
-//	@Param			id		path		string	true	"Host ID"
-//	@Param			vmId	path		string	true	"Virtual Machine ID"
-//	@Success		200		{object}	models.ParallelsVM
-//	@Failure		400		{object}	models.ApiErrorResponse
-//	@Failure		401		{object}	models.OAuthErrorResponse
-//	@Security		ApiKeyAuth
-//	@Security		BearerAuth
-//	@Router			/v1/orchestrator/hosts/{id}/machines/{vmId}/status [get]
+// @Summary		Get orchestrator host virtual machine status
+// @Description	This endpoint returns orchestrator host virtual machine status
+// @Tags			Orchestrator
+// @Produce		json
+// @Param			id		path		string	true	"Host ID"
+// @Param			vmId	path		string	true	"Virtual Machine ID"
+// @Success		200		{object}	models.ParallelsVM
+// @Failure		400		{object}	models.ApiErrorResponse
+// @Failure		401		{object}	models.OAuthErrorResponse
+// @Security		ApiKeyAuth
+// @Security		BearerAuth
+// @Router			/v1/orchestrator/hosts/{id}/machines/{vmId}/status [get]
 func GetOrchestratorHostVirtualMachineStatusHandler() restapi.ControllerHandler {
 	return func(w http.ResponseWriter, r *http.Request) {
 		defer r.Body.Close()
@@ -1372,18 +1372,18 @@
 	}
 }
 
-//	@Summary		Renames orchestrator host virtual machine
-//	@Description	This endpoint renames orchestrator host virtual machine
-//	@Tags			Orchestrator
-//	@Produce		json
-//	@Param			id		path		string	true	"Host ID"
-//	@Param			vmId	path		string	true	"Virtual Machine ID"
-//	@Success		200		{object}	models.ParallelsVM
-//	@Failure		400		{object}	models.ApiErrorResponse
-//	@Failure		401		{object}	models.OAuthErrorResponse
-//	@Security		ApiKeyAuth
-//	@Security		BearerAuth
-//	@Router			/v1/orchestrator/hosts/{id}/machines/{vmId}/rename [put]
+// @Summary		Renames orchestrator host virtual machine
+// @Description	This endpoint renames orchestrator host virtual machine
+// @Tags			Orchestrator
+// @Produce		json
+// @Param			id		path		string	true	"Host ID"
+// @Param			vmId	path		string	true	"Virtual Machine ID"
+// @Success		200		{object}	models.ParallelsVM
+// @Failure		400		{object}	models.ApiErrorResponse
+// @Failure		401		{object}	models.OAuthErrorResponse
+// @Security		ApiKeyAuth
+// @Security		BearerAuth
+// @Router			/v1/orchestrator/hosts/{id}/machines/{vmId}/rename [put]
 func RenameOrchestratorHostVirtualMachineHandler() restapi.ControllerHandler {
 	return func(w http.ResponseWriter, r *http.Request) {
 		defer r.Body.Close()
@@ -1424,18 +1424,18 @@
 	}
 }
 
-//	@Summary		Configures orchestrator host virtual machine
-//	@Description	This endpoint configures orchestrator host virtual machine
-//	@Tags			Orchestrator
-//	@Produce		json
-//	@Param			id		path		string	true	"Host ID"
-//	@Param			vmId	path		string	true	"Virtual Machine ID"
-//	@Success		200		{object}	models.VirtualMachineConfigResponse
-//	@Failure		400		{object}	models.ApiErrorResponse
-//	@Failure		401		{object}	models.OAuthErrorResponse
-//	@Security		ApiKeyAuth
-//	@Security		BearerAuth
-//	@Router			/v1/orchestrator/hosts/{id}/machines/{vmId}/set [put]
+// @Summary		Configures orchestrator host virtual machine
+// @Description	This endpoint configures orchestrator host virtual machine
+// @Tags			Orchestrator
+// @Produce		json
+// @Param			id		path		string	true	"Host ID"
+// @Param			vmId	path		string	true	"Virtual Machine ID"
+// @Success		200		{object}	models.VirtualMachineConfigResponse
+// @Failure		400		{object}	models.ApiErrorResponse
+// @Failure		401		{object}	models.OAuthErrorResponse
+// @Security		ApiKeyAuth
+// @Security		BearerAuth
+// @Router			/v1/orchestrator/hosts/{id}/machines/{vmId}/set [put]
 func SetOrchestratorHostVirtualMachineHandler() restapi.ControllerHandler {
 	return func(w http.ResponseWriter, r *http.Request) {
 		defer r.Body.Close()
@@ -1479,18 +1479,18 @@
 	}
 }
 
-//	@Summary		Starts orchestrator host virtual machine
-//	@Description	This endpoint starts orchestrator host virtual machine
-//	@Tags			Orchestrator
-//	@Produce		json
-//	@Param			id		path		string	true	"Host ID"
-//	@Param			vmId	path		string	true	"Virtual Machine ID"
-//	@Success		200		{object}	models.VirtualMachineConfigResponse
-//	@Failure		400		{object}	models.ApiErrorResponse
-//	@Failure		401		{object}	models.OAuthErrorResponse
-//	@Security		ApiKeyAuth
-//	@Security		BearerAuth
-//	@Router			/v1/orchestrator/hosts/{id}/machines/{vmId}/start [put]
+// @Summary		Starts orchestrator host virtual machine
+// @Description	This endpoint starts orchestrator host virtual machine
+// @Tags			Orchestrator
+// @Produce		json
+// @Param			id		path		string	true	"Host ID"
+// @Param			vmId	path		string	true	"Virtual Machine ID"
+// @Success		200		{object}	models.VirtualMachineConfigResponse
+// @Failure		400		{object}	models.ApiErrorResponse
+// @Failure		401		{object}	models.OAuthErrorResponse
+// @Security		ApiKeyAuth
+// @Security		BearerAuth
+// @Router			/v1/orchestrator/hosts/{id}/machines/{vmId}/start [put]
 func StartOrchestratorHostVirtualMachineHandler() restapi.ControllerHandler {
 	return func(w http.ResponseWriter, r *http.Request) {
 		defer r.Body.Close()
@@ -1527,18 +1527,18 @@
 	}
 }
 
-//	@Summary		Starts orchestrator host virtual machine
-//	@Description	This endpoint starts orchestrator host virtual machine
-//	@Tags			Orchestrator
-//	@Produce		json
-//	@Param			id		path		string	true	"Host ID"
-//	@Param			vmId	path		string	true	"Virtual Machine ID"
-//	@Success		200		{object}	models.VirtualMachineConfigResponse
-//	@Failure		400		{object}	models.ApiErrorResponse
-//	@Failure		401		{object}	models.OAuthErrorResponse
-//	@Security		ApiKeyAuth
-//	@Security		BearerAuth
-//	@Router			/v1/orchestrator/hosts/{id}/machines/{vmId}/stop [put]
+// @Summary		Starts orchestrator host virtual machine
+// @Description	This endpoint starts orchestrator host virtual machine
+// @Tags			Orchestrator
+// @Produce		json
+// @Param			id		path		string	true	"Host ID"
+// @Param			vmId	path		string	true	"Virtual Machine ID"
+// @Success		200		{object}	models.VirtualMachineConfigResponse
+// @Failure		400		{object}	models.ApiErrorResponse
+// @Failure		401		{object}	models.OAuthErrorResponse
+// @Security		ApiKeyAuth
+// @Security		BearerAuth
+// @Router			/v1/orchestrator/hosts/{id}/machines/{vmId}/stop [put]
 func StopOrchestratorHostVirtualMachineHandler() restapi.ControllerHandler {
 	return func(w http.ResponseWriter, r *http.Request) {
 		defer r.Body.Close()
@@ -1575,18 +1575,18 @@
 	}
 }
 
-//	@Summary		Executes a command in a orchestrator host virtual machine
-//	@Description	This endpoint executes a command in a orchestrator host virtual machine
-//	@Tags			Orchestrator
-//	@Produce		json
-//	@Param			id		path		string	true	"Host ID"
-//	@Param			vmId	path		string	true	"Virtual Machine ID"
-//	@Success		200		{object}	models.VirtualMachineConfigResponse
-//	@Failure		400		{object}	models.ApiErrorResponse
-//	@Failure		401		{object}	models.OAuthErrorResponse
-//	@Security		ApiKeyAuth
-//	@Security		BearerAuth
-//	@Router			/v1/orchestrator/hosts/{id}/machines/{vmId}/execute [put]
+// @Summary		Executes a command in a orchestrator host virtual machine
+// @Description	This endpoint executes a command in a orchestrator host virtual machine
+// @Tags			Orchestrator
+// @Produce		json
+// @Param			id		path		string	true	"Host ID"
+// @Param			vmId	path		string	true	"Virtual Machine ID"
+// @Success		200		{object}	models.VirtualMachineConfigResponse
+// @Failure		400		{object}	models.ApiErrorResponse
+// @Failure		401		{object}	models.OAuthErrorResponse
+// @Security		ApiKeyAuth
+// @Security		BearerAuth
+// @Router			/v1/orchestrator/hosts/{id}/machines/{vmId}/execute [put]
 func ExecutesOrchestratorHostVirtualMachineHandler() restapi.ControllerHandler {
 	return func(w http.ResponseWriter, r *http.Request) {
 		defer r.Body.Close()
@@ -1630,18 +1630,18 @@
 	}
 }
 
-//	@Summary		Register a virtual machine in a orchestrator host
-//	@Description	This endpoint registers a virtual machine in a orchestrator host
-//	@Tags			Orchestrator
-//	@Produce		json
-//	@Param			id		path		string									true	"Host ID"
-//	@Param			request	body		models.RegisterVirtualMachineRequest	true	"Register Virtual Machine Request"
-//	@Success		200		{object}	models.ParallelsVM
-//	@Failure		400		{object}	models.ApiErrorResponse
-//	@Failure		401		{object}	models.OAuthErrorResponse
-//	@Security		ApiKeyAuth
-//	@Security		BearerAuth
-//	@Router			/v1/orchestrator/hosts/{id}/machines/register [post]
+// @Summary		Register a virtual machine in a orchestrator host
+// @Description	This endpoint registers a virtual machine in a orchestrator host
+// @Tags			Orchestrator
+// @Produce		json
+// @Param			id		path		string									true	"Host ID"
+// @Param			request	body		models.RegisterVirtualMachineRequest	true	"Register Virtual Machine Request"
+// @Success		200		{object}	models.ParallelsVM
+// @Failure		400		{object}	models.ApiErrorResponse
+// @Failure		401		{object}	models.OAuthErrorResponse
+// @Security		ApiKeyAuth
+// @Security		BearerAuth
+// @Router			/v1/orchestrator/hosts/{id}/machines/register [post]
 func RegisterOrchestratorHostVirtualMachineHandler() restapi.ControllerHandler {
 	return func(w http.ResponseWriter, r *http.Request) {
 		defer r.Body.Close()
@@ -1679,19 +1679,19 @@
 	}
 }
 
-//	@Summary		Unregister a virtual machine in a orchestrator host
-//	@Description	This endpoint unregister a virtual machine in a orchestrator host
-//	@Tags			Orchestrator
-//	@Produce		json
-//	@Param			id		path		string									true	"Host ID"
-//	@Param			vmId	path		string									true	"Virtual Machine ID"
-//	@Param			request	body		models.UnregisterVirtualMachineRequest	true	"Register Virtual Machine Request"
-//	@Success		200		{object}	models.ParallelsVM
-//	@Failure		400		{object}	models.ApiErrorResponse
-//	@Failure		401		{object}	models.OAuthErrorResponse
-//	@Security		ApiKeyAuth
-//	@Security		BearerAuth
-//	@Router			/v1/orchestrator/hosts/{id}/machines/{vmId}/unregister [post]
+// @Summary		Unregister a virtual machine in a orchestrator host
+// @Description	This endpoint unregister a virtual machine in a orchestrator host
+// @Tags			Orchestrator
+// @Produce		json
+// @Param			id		path		string									true	"Host ID"
+// @Param			vmId	path		string									true	"Virtual Machine ID"
+// @Param			request	body		models.UnregisterVirtualMachineRequest	true	"Register Virtual Machine Request"
+// @Success		200		{object}	models.ParallelsVM
+// @Failure		400		{object}	models.ApiErrorResponse
+// @Failure		401		{object}	models.OAuthErrorResponse
+// @Security		ApiKeyAuth
+// @Security		BearerAuth
+// @Router			/v1/orchestrator/hosts/{id}/machines/{vmId}/unregister [post]
 func UnregisterOrchestratorHostVirtualMachineHandler() restapi.ControllerHandler {
 	return func(w http.ResponseWriter, r *http.Request) {
 		defer r.Body.Close()
@@ -1730,18 +1730,18 @@
 	}
 }
 
-//	@Summary		Creates a orchestrator host virtual machine
-//	@Description	This endpoint creates a orchestrator host virtual machine
-//	@Tags			Orchestrator
-//	@Produce		json
-//	@Param			id		path		string								true	"Host ID"
-//	@Param			request	body		models.CreateVirtualMachineRequest	true	"Create Virtual Machine Request"
-//	@Success		200		{object}	models.CreateVirtualMachineResponse
-//	@Failure		400		{object}	models.ApiErrorResponse
-//	@Failure		401		{object}	models.OAuthErrorResponse
-//	@Security		ApiKeyAuth
-//	@Security		BearerAuth
-//	@Router			/v1/orchestrator/hosts/{id}/machines [post]
+// @Summary		Creates a orchestrator host virtual machine
+// @Description	This endpoint creates a orchestrator host virtual machine
+// @Tags			Orchestrator
+// @Produce		json
+// @Param			id		path		string								true	"Host ID"
+// @Param			request	body		models.CreateVirtualMachineRequest	true	"Create Virtual Machine Request"
+// @Success		200		{object}	models.CreateVirtualMachineResponse
+// @Failure		400		{object}	models.ApiErrorResponse
+// @Failure		401		{object}	models.OAuthErrorResponse
+// @Security		ApiKeyAuth
+// @Security		BearerAuth
+// @Router			/v1/orchestrator/hosts/{id}/machines [post]
 func CreateOrchestratorHostVirtualMachineHandler() restapi.ControllerHandler {
 	return func(w http.ResponseWriter, r *http.Request) {
 		defer r.Body.Close()
@@ -1780,17 +1780,17 @@
 	}
 }
 
-//	@Summary		Creates a virtual machine in one of the hosts for the orchestrator
-//	@Description	This endpoint creates a virtual machine in one of the hosts for the orchestrator
-//	@Tags			Orchestrator
-//	@Produce		json
-//	@Param			request	body		models.CreateVirtualMachineRequest	true	"Create Virtual Machine Request"
-//	@Success		200		{object}	models.CreateVirtualMachineResponse
-//	@Failure		400		{object}	models.ApiErrorResponse
-//	@Failure		401		{object}	models.OAuthErrorResponse
-//	@Security		ApiKeyAuth
-//	@Security		BearerAuth
-//	@Router			/v1/orchestrator/machines [post]
+// @Summary		Creates a virtual machine in one of the hosts for the orchestrator
+// @Description	This endpoint creates a virtual machine in one of the hosts for the orchestrator
+// @Tags			Orchestrator
+// @Produce		json
+// @Param			request	body		models.CreateVirtualMachineRequest	true	"Create Virtual Machine Request"
+// @Success		200		{object}	models.CreateVirtualMachineResponse
+// @Failure		400		{object}	models.ApiErrorResponse
+// @Failure		401		{object}	models.OAuthErrorResponse
+// @Security		ApiKeyAuth
+// @Security		BearerAuth
+// @Router			/v1/orchestrator/machines [post]
 func CreateOrchestratorVirtualMachineHandler() restapi.ControllerHandler {
 	return func(w http.ResponseWriter, r *http.Request) {
 		defer r.Body.Close()
@@ -1829,19 +1829,6 @@
 
 // region Orchestrator Reverse Proxy
 
-<<<<<<< HEAD
-//	@Summary		Gets orchestrator host reverse proxy hosts
-//	@Description	This endpoint returns orchestrator host reverse proxy hosts
-//	@Tags			Orchestrator
-//	@Produce		json
-//	@Param			id	path		string	true	"Host ID"
-//	@Success		200	{object}	[]models.ReverseProxyHost
-//	@Failure		400	{object}	models.ApiErrorResponse
-//	@Failure		401	{object}	models.OAuthErrorResponse
-//	@Security		ApiKeyAuth
-//	@Security		BearerAuth
-//	@Router			/v1/orchestrator/hosts/{id}/reverse-proxy/hosts [get]
-=======
 // @Summary		Gets orchestrator host reverse proxy configuration
 // @Description	This endpoint returns orchestrator host reverse proxy configuration
 // @Tags			Orchestrator
@@ -1890,7 +1877,6 @@
 // @Security		ApiKeyAuth
 // @Security		BearerAuth
 // @Router			/v1/orchestrator/hosts/{id}/reverse-proxy/hosts [get]
->>>>>>> 96debede
 func GetOrchestratorHostReverseProxyHostsHandler() restapi.ControllerHandler {
 	return func(w http.ResponseWriter, r *http.Request) {
 		defer r.Body.Close()
@@ -1917,17 +1903,17 @@
 	}
 }
 
-//	@Summary		Gets orchestrator host reverse proxy hosts
-//	@Description	This endpoint returns orchestrator host reverse proxy hosts
-//	@Tags			Orchestrator
-//	@Produce		json
-//	@Param			id	path		string	true	"Host ID"
-//	@Success		200	{object}	models.ReverseProxyHost
-//	@Failure		400	{object}	models.ApiErrorResponse
-//	@Failure		401	{object}	models.OAuthErrorResponse
-//	@Security		ApiKeyAuth
-//	@Security		BearerAuth
-//	@Router			/v1/orchestrator/hosts/{id}/reverse-proxy/hosts/{reverse_proxy_host_id} [get]
+// @Summary		Gets orchestrator host reverse proxy hosts
+// @Description	This endpoint returns orchestrator host reverse proxy hosts
+// @Tags			Orchestrator
+// @Produce		json
+// @Param			id	path		string	true	"Host ID"
+// @Success		200	{object}	models.ReverseProxyHost
+// @Failure		400	{object}	models.ApiErrorResponse
+// @Failure		401	{object}	models.OAuthErrorResponse
+// @Security		ApiKeyAuth
+// @Security		BearerAuth
+// @Router			/v1/orchestrator/hosts/{id}/reverse-proxy/hosts/{reverse_proxy_host_id} [get]
 func GetOrchestratorHostReverseProxyHostHandler() restapi.ControllerHandler {
 	return func(w http.ResponseWriter, r *http.Request) {
 		defer r.Body.Close()
@@ -1955,17 +1941,17 @@
 	}
 }
 
-//	@Summary		Creates a orchestrator host reverse proxy host
-//	@Description	This endpoint creates a orchestrator host reverse proxy host
-//	@Tags			Orchestrator
-//	@Produce		json
-//	@Param			request	body		models.ReverseProxyHostCreateRequest	true	"Create Host Reverse Proxy Host Request"
-//	@Success		200		{object}	models.ReverseProxyHost
-//	@Failure		400		{object}	models.ApiErrorResponse
-//	@Failure		401		{object}	models.OAuthErrorResponse
-//	@Security		ApiKeyAuth
-//	@Security		BearerAuth
-//	@Router			/v1/orchestrator/hosts/{id}/reverse-proxy/hosts [post]
+// @Summary		Creates a orchestrator host reverse proxy host
+// @Description	This endpoint creates a orchestrator host reverse proxy host
+// @Tags			Orchestrator
+// @Produce		json
+// @Param			request	body		models.ReverseProxyHostCreateRequest	true	"Create Host Reverse Proxy Host Request"
+// @Success		200		{object}	models.ReverseProxyHost
+// @Failure		400		{object}	models.ApiErrorResponse
+// @Failure		401		{object}	models.OAuthErrorResponse
+// @Security		ApiKeyAuth
+// @Security		BearerAuth
+// @Router			/v1/orchestrator/hosts/{id}/reverse-proxy/hosts [post]
 func CreateOrchestratorHostReverseProxyHostHandler() restapi.ControllerHandler {
 	return func(w http.ResponseWriter, r *http.Request) {
 		defer r.Body.Close()
@@ -2005,17 +1991,17 @@
 	}
 }
 
-//	@Summary		Updates an orchestrator host reverse proxy host
-//	@Description	This endpoint updates an orchestrator host reverse proxy host
-//	@Tags			Orchestrator
-//	@Produce		json
-//	@Param			request	body		models.ReverseProxyHostUpdateRequest	true	"Update Host Reverse Proxy Host Request"
-//	@Success		200		{object}	models.ReverseProxyHost
-//	@Failure		400		{object}	models.ApiErrorResponse
-//	@Failure		401		{object}	models.OAuthErrorResponse
-//	@Security		ApiKeyAuth
-//	@Security		BearerAuth
-//	@Router			/v1/orchestrator/hosts/{id}/reverse-proxy/hosts/{reverse_proxy_host_id} [put]
+// @Summary		Updates an orchestrator host reverse proxy host
+// @Description	This endpoint updates an orchestrator host reverse proxy host
+// @Tags			Orchestrator
+// @Produce		json
+// @Param			request	body		models.ReverseProxyHostUpdateRequest	true	"Update Host Reverse Proxy Host Request"
+// @Success		200		{object}	models.ReverseProxyHost
+// @Failure		400		{object}	models.ApiErrorResponse
+// @Failure		401		{object}	models.OAuthErrorResponse
+// @Security		ApiKeyAuth
+// @Security		BearerAuth
+// @Router			/v1/orchestrator/hosts/{id}/reverse-proxy/hosts/{reverse_proxy_host_id} [put]
 func UpdateOrchestratorHostReverseProxyHostHandler() restapi.ControllerHandler {
 	return func(w http.ResponseWriter, r *http.Request) {
 		defer r.Body.Close()
@@ -2056,18 +2042,18 @@
 	}
 }
 
-//	@Summary		Deletes an orchestrator host reverse proxy host
-//	@Description	This endpoint deletes an orchestrator host reverse proxy host
-//	@Tags			Orchestrator
-//	@Produce		json
-//	@Param			id						path	string	true	"Host ID"
-//	@Param			reverse_proxy_host_id	path	string	true	"Reverse Proxy Host ID"
-//	@Success		202
-//	@Failure		400	{object}	models.ApiErrorResponse
-//	@Failure		401	{object}	models.OAuthErrorResponse
-//	@Security		ApiKeyAuth
-//	@Security		BearerAuth
-//	@Router			/v1/orchestrator/hosts/{id}/reverse-proxy/hosts/{reverse_proxy_host_id} [delete]
+// @Summary		Deletes an orchestrator host reverse proxy host
+// @Description	This endpoint deletes an orchestrator host reverse proxy host
+// @Tags			Orchestrator
+// @Produce		json
+// @Param			id						path	string	true	"Host ID"
+// @Param			reverse_proxy_host_id	path	string	true	"Reverse Proxy Host ID"
+// @Success		202
+// @Failure		400	{object}	models.ApiErrorResponse
+// @Failure		401	{object}	models.OAuthErrorResponse
+// @Security		ApiKeyAuth
+// @Security		BearerAuth
+// @Router			/v1/orchestrator/hosts/{id}/reverse-proxy/hosts/{reverse_proxy_host_id} [delete]
 func DeleteOrchestratorHostReverseProxyHostHandler() restapi.ControllerHandler {
 	return func(w http.ResponseWriter, r *http.Request) {
 		defer r.Body.Close()
@@ -2090,17 +2076,17 @@
 	}
 }
 
-//	@Summary		Upserts an orchestrator host reverse proxy host http route
-//	@Description	This endpoint upserts an orchestrator host reverse proxy host http route
-//	@Tags			Orchestrator
-//	@Produce		json
-//	@Param			request	body		models.ReverseProxyHostUpdateRequest	true	"Upsert Host Reverse Proxy Host Http Routes Request"
-//	@Success		200		{object}	models.ReverseProxyHost
-//	@Failure		400		{object}	models.ApiErrorResponse
-//	@Failure		401		{object}	models.OAuthErrorResponse
-//	@Security		ApiKeyAuth
-//	@Security		BearerAuth
-//	@Router			/v1/orchestrator/hosts/{id}/reverse-proxy/hosts/{reverse_proxy_host_id}/http_routes [post]
+// @Summary		Upserts an orchestrator host reverse proxy host http route
+// @Description	This endpoint upserts an orchestrator host reverse proxy host http route
+// @Tags			Orchestrator
+// @Produce		json
+// @Param			request	body		models.ReverseProxyHostUpdateRequest	true	"Upsert Host Reverse Proxy Host Http Routes Request"
+// @Success		200		{object}	models.ReverseProxyHost
+// @Failure		400		{object}	models.ApiErrorResponse
+// @Failure		401		{object}	models.OAuthErrorResponse
+// @Security		ApiKeyAuth
+// @Security		BearerAuth
+// @Router			/v1/orchestrator/hosts/{id}/reverse-proxy/hosts/{reverse_proxy_host_id}/http_routes [post]
 func UpsertOrchestratorHostReverseProxyHostHttpRouteHandler() restapi.ControllerHandler {
 	return func(w http.ResponseWriter, r *http.Request) {
 		defer r.Body.Close()
@@ -2141,19 +2127,19 @@
 	}
 }
 
-//	@Summary		Deletes an orchestrator host reverse proxy host http route
-//	@Description	This endpoint deletes an orchestrator host reverse proxy host http route
-//	@Tags			Orchestrator
-//	@Produce		json
-//	@Param			id						path	string	true	"Host ID"
-//	@Param			reverse_proxy_host_id	path	string	true	"Reverse Proxy Host ID"
-//	@Param			route_id				path	string	true	"Route ID"
-//	@Success		202
-//	@Failure		400	{object}	models.ApiErrorResponse
-//	@Failure		401	{object}	models.OAuthErrorResponse
-//	@Security		ApiKeyAuth
-//	@Security		BearerAuth
-//	@Router			/v1/orchestrator/hosts/{id}/reverse-proxy/hosts/{reverse_proxy_host_id}/http_routes/{route_id} [delete]
+// @Summary		Deletes an orchestrator host reverse proxy host http route
+// @Description	This endpoint deletes an orchestrator host reverse proxy host http route
+// @Tags			Orchestrator
+// @Produce		json
+// @Param			id						path	string	true	"Host ID"
+// @Param			reverse_proxy_host_id	path	string	true	"Reverse Proxy Host ID"
+// @Param			route_id				path	string	true	"Route ID"
+// @Success		202
+// @Failure		400	{object}	models.ApiErrorResponse
+// @Failure		401	{object}	models.OAuthErrorResponse
+// @Security		ApiKeyAuth
+// @Security		BearerAuth
+// @Router			/v1/orchestrator/hosts/{id}/reverse-proxy/hosts/{reverse_proxy_host_id}/http_routes/{route_id} [delete]
 func DeleteOrchestratorHostReverseProxyHostHttpRouteHandler() restapi.ControllerHandler {
 	return func(w http.ResponseWriter, r *http.Request) {
 		defer r.Body.Close()
@@ -2177,17 +2163,17 @@
 	}
 }
 
-//	@Summary		Update an orchestrator host reverse proxy host tcp route
-//	@Description	This endpoint updates an orchestrator host reverse proxy host tcp route
-//	@Tags			Orchestrator
-//	@Produce		json
-//	@Param			request	body		models.ReverseProxyHostUpdateRequest	true	"Update Host Reverse Proxy Host tcp Routes Request"
-//	@Success		200		{object}	models.ReverseProxyHost
-//	@Failure		400		{object}	models.ApiErrorResponse
-//	@Failure		401		{object}	models.OAuthErrorResponse
-//	@Security		ApiKeyAuth
-//	@Security		BearerAuth
-//	@Router			/v1/orchestrator/hosts/{id}/reverse-proxy/hosts/{reverse_proxy_host_id}/tcp_route [post]
+// @Summary		Update an orchestrator host reverse proxy host tcp route
+// @Description	This endpoint updates an orchestrator host reverse proxy host tcp route
+// @Tags			Orchestrator
+// @Produce		json
+// @Param			request	body		models.ReverseProxyHostUpdateRequest	true	"Update Host Reverse Proxy Host tcp Routes Request"
+// @Success		200		{object}	models.ReverseProxyHost
+// @Failure		400		{object}	models.ApiErrorResponse
+// @Failure		401		{object}	models.OAuthErrorResponse
+// @Security		ApiKeyAuth
+// @Security		BearerAuth
+// @Router			/v1/orchestrator/hosts/{id}/reverse-proxy/hosts/{reverse_proxy_host_id}/tcp_route [post]
 func UpdateOrchestratorHostReverseProxyHostTcpRouteHandler() restapi.ControllerHandler {
 	return func(w http.ResponseWriter, r *http.Request) {
 		defer r.Body.Close()
@@ -2228,17 +2214,17 @@
 	}
 }
 
-//	@Summary		Restarts orchestrator host reverse proxy
-//	@Description	This endpoint restarts orchestrator host reverse proxy
-//	@Tags			Orchestrator
-//	@Produce		json
-//	@Param			id	path	string	true	"Host ID"
-//	@Success		202
-//	@Failure		400	{object}	models.ApiErrorResponse
-//	@Failure		401	{object}	models.OAuthErrorResponse
-//	@Security		ApiKeyAuth
-//	@Security		BearerAuth
-//	@Router			/v1/orchestrator/hosts/{id}/reverse-proxy/restart [put]
+// @Summary		Restarts orchestrator host reverse proxy
+// @Description	This endpoint restarts orchestrator host reverse proxy
+// @Tags			Orchestrator
+// @Produce		json
+// @Param			id	path	string	true	"Host ID"
+// @Success		202
+// @Failure		400	{object}	models.ApiErrorResponse
+// @Failure		401	{object}	models.OAuthErrorResponse
+// @Security		ApiKeyAuth
+// @Security		BearerAuth
+// @Router			/v1/orchestrator/hosts/{id}/reverse-proxy/restart [put]
 func RestartsOrchestratorHostReverseProxyHandler() restapi.ControllerHandler {
 	return func(w http.ResponseWriter, r *http.Request) {
 		defer r.Body.Close()
@@ -2260,17 +2246,17 @@
 	}
 }
 
-//	@Summary		Enables orchestrator host reverse proxy
-//	@Description	This endpoint enables orchestrator host reverse proxy
-//	@Tags			Orchestrator
-//	@Produce		json
-//	@Param			id	path	string	true	"Host ID"
-//	@Success		202
-//	@Failure		400	{object}	models.ApiErrorResponse
-//	@Failure		401	{object}	models.OAuthErrorResponse
-//	@Security		ApiKeyAuth
-//	@Security		BearerAuth
-//	@Router			/v1/orchestrator/hosts/{id}/reverse-proxy/enable [put]
+// @Summary		Enables orchestrator host reverse proxy
+// @Description	This endpoint enables orchestrator host reverse proxy
+// @Tags			Orchestrator
+// @Produce		json
+// @Param			id	path	string	true	"Host ID"
+// @Success		202
+// @Failure		400	{object}	models.ApiErrorResponse
+// @Failure		401	{object}	models.OAuthErrorResponse
+// @Security		ApiKeyAuth
+// @Security		BearerAuth
+// @Router			/v1/orchestrator/hosts/{id}/reverse-proxy/enable [put]
 func EnableOrchestratorHostReverseProxyHandler() restapi.ControllerHandler {
 	return func(w http.ResponseWriter, r *http.Request) {
 		defer r.Body.Close()
@@ -2292,17 +2278,17 @@
 	}
 }
 
-//	@Summary		Disables orchestrator host reverse proxy
-//	@Description	This endpoint disables orchestrator host reverse proxy
-//	@Tags			Orchestrator
-//	@Produce		json
-//	@Param			id	path	string	true	"Host ID"
-//	@Success		202
-//	@Failure		400	{object}	models.ApiErrorResponse
-//	@Failure		401	{object}	models.OAuthErrorResponse
-//	@Security		ApiKeyAuth
-//	@Security		BearerAuth
-//	@Router			/v1/orchestrator/hosts/{id}/reverse-proxy/disable [put]
+// @Summary		Disables orchestrator host reverse proxy
+// @Description	This endpoint disables orchestrator host reverse proxy
+// @Tags			Orchestrator
+// @Produce		json
+// @Param			id	path	string	true	"Host ID"
+// @Success		202
+// @Failure		400	{object}	models.ApiErrorResponse
+// @Failure		401	{object}	models.OAuthErrorResponse
+// @Security		ApiKeyAuth
+// @Security		BearerAuth
+// @Router			/v1/orchestrator/hosts/{id}/reverse-proxy/disable [put]
 func DisableOrchestratorHostReverseProxyHandler() restapi.ControllerHandler {
 	return func(w http.ResponseWriter, r *http.Request) {
 		defer r.Body.Close()
@@ -2328,17 +2314,17 @@
 
 // region Orchestrator Hosts Catalog Cache
 
-//	@Summary		Gets orchestrator host catalog cache
-//	@Description	This endpoint returns orchestrator host catalog cache
-//	@Tags			Orchestrator
-//	@Produce		json
-//	@Param			id	path	string	true	"Host ID"
-//	@Success		202
-//	@Failure		400	{object}	models.ApiErrorResponse
-//	@Failure		401	{object}	models.OAuthErrorResponse
-//	@Security		ApiKeyAuth
-//	@Security		BearerAuth
-//	@Router			/v1/orchestrator/hosts/{id}/catalog/cache [get]
+// @Summary		Gets orchestrator host catalog cache
+// @Description	This endpoint returns orchestrator host catalog cache
+// @Tags			Orchestrator
+// @Produce		json
+// @Param			id	path	string	true	"Host ID"
+// @Success		202
+// @Failure		400	{object}	models.ApiErrorResponse
+// @Failure		401	{object}	models.OAuthErrorResponse
+// @Security		ApiKeyAuth
+// @Security		BearerAuth
+// @Router			/v1/orchestrator/hosts/{id}/catalog/cache [get]
 func GetOrchestratorHostCatalogCacheHandler() restapi.ControllerHandler {
 	return func(w http.ResponseWriter, r *http.Request) {
 		defer r.Body.Close()
@@ -2361,17 +2347,17 @@
 	}
 }
 
-//	@Summary		Deletes an orchestrator host cache items
-//	@Description	This endpoint deletes an orchestrator host cache items
-//	@Tags			Orchestrator
-//	@Produce		json
-//	@Param			id	path	string	true	"Host ID"
-//	@Success		202
-//	@Failure		400	{object}	models.ApiErrorResponse
-//	@Failure		401	{object}	models.OAuthErrorResponse
-//	@Security		ApiKeyAuth
-//	@Security		BearerAuth
-//	@Router			/v1/orchestrator/hosts/{id}/catalog/cache [delete]
+// @Summary		Deletes an orchestrator host cache items
+// @Description	This endpoint deletes an orchestrator host cache items
+// @Tags			Orchestrator
+// @Produce		json
+// @Param			id	path	string	true	"Host ID"
+// @Success		202
+// @Failure		400	{object}	models.ApiErrorResponse
+// @Failure		401	{object}	models.OAuthErrorResponse
+// @Security		ApiKeyAuth
+// @Security		BearerAuth
+// @Router			/v1/orchestrator/hosts/{id}/catalog/cache [delete]
 func DeleteOrchestratorHostCatalogCacheHandler() restapi.ControllerHandler {
 	return func(w http.ResponseWriter, r *http.Request) {
 		defer r.Body.Close()
@@ -2393,18 +2379,18 @@
 	}
 }
 
-//	@Summary		Deletes an orchestrator host cache item and all its children
-//	@Description	This endpoint deletes an orchestrator host cache item and all its children
-//	@Tags			Orchestrator
-//	@Produce		json
-//	@Param			id			path	string	true	"Host ID"
-//	@Param			catalog_id	path	string	true	"Catalog ID"
-//	@Success		202
-//	@Failure		400	{object}	models.ApiErrorResponse
-//	@Failure		401	{object}	models.OAuthErrorResponse
-//	@Security		ApiKeyAuth
-//	@Security		BearerAuth
-//	@Router			/v1/orchestrator/hosts/{id}/catalog/cache/{catalog_id} [delete]
+// @Summary		Deletes an orchestrator host cache item and all its children
+// @Description	This endpoint deletes an orchestrator host cache item and all its children
+// @Tags			Orchestrator
+// @Produce		json
+// @Param			id			path	string	true	"Host ID"
+// @Param			catalog_id	path	string	true	"Catalog ID"
+// @Success		202
+// @Failure		400	{object}	models.ApiErrorResponse
+// @Failure		401	{object}	models.OAuthErrorResponse
+// @Security		ApiKeyAuth
+// @Security		BearerAuth
+// @Router			/v1/orchestrator/hosts/{id}/catalog/cache/{catalog_id} [delete]
 func DeleteOrchestratorHostCatalogCacheItemHandler() restapi.ControllerHandler {
 	return func(w http.ResponseWriter, r *http.Request) {
 		defer r.Body.Close()
@@ -2427,19 +2413,19 @@
 	}
 }
 
-//	@Summary		Deletes an orchestrator host cache item and all its children
-//	@Description	This endpoint deletes an orchestrator host cache item and all its children
-//	@Tags			Orchestrator
-//	@Produce		json
-//	@Param			id				path	string	true	"Host ID"
-//	@Param			catalog_id		path	string	true	"Catalog ID"
-//	@Param			catalog_version	path	string	true	"Catalog Version"
-//	@Success		202
-//	@Failure		400	{object}	models.ApiErrorResponse
-//	@Failure		401	{object}	models.OAuthErrorResponse
-//	@Security		ApiKeyAuth
-//	@Security		BearerAuth
-//	@Router			/v1/orchestrator/hosts/{id}/catalog/cache/{catalog_id}/{catalog_version} [delete]
+// @Summary		Deletes an orchestrator host cache item and all its children
+// @Description	This endpoint deletes an orchestrator host cache item and all its children
+// @Tags			Orchestrator
+// @Produce		json
+// @Param			id				path	string	true	"Host ID"
+// @Param			catalog_id		path	string	true	"Catalog ID"
+// @Param			catalog_version	path	string	true	"Catalog Version"
+// @Success		202
+// @Failure		400	{object}	models.ApiErrorResponse
+// @Failure		401	{object}	models.OAuthErrorResponse
+// @Security		ApiKeyAuth
+// @Security		BearerAuth
+// @Router			/v1/orchestrator/hosts/{id}/catalog/cache/{catalog_id}/{catalog_version} [delete]
 func DeleteOrchestratorHostCatalogCacheItemVersionHandler() restapi.ControllerHandler {
 	return func(w http.ResponseWriter, r *http.Request) {
 		defer r.Body.Close()
