--- conflicted
+++ resolved
@@ -110,20 +110,6 @@
 					authorizationContext.AuthorizationError = &response
 					baseCtx.LogError("Request failed to authorize, %v", response.ErrorDescription)
 				}
-<<<<<<< HEAD
-				var email interface{}
-				if authorized {
-					email, err = token.GetClaim("email")
-					if err != nil {
-						authorized = false
-						response := models.OAuthErrorResponse{
-							Error:            models.OAuthUnauthorizedClient,
-							ErrorDescription: err.Error(),
-						}
-						authorizationContext.AuthorizationError = &response
-						baseCtx.LogError("Request failed to authorize, %v", response.ErrorDescription)
-					}
-=======
 			}
 
 			// Validating if the token has the correct email
@@ -140,7 +126,6 @@
 					authorizationContext.IsAuthorized = false
 					authorizationContext.AuthorizationError = &response
 					baseCtx.LogError("Request failed to authorize, %v", response.ErrorDescription)
->>>>>>> a9db450b
 				}
 			}
 
